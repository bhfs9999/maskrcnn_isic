# Copyright (c) Facebook, Inc. and its affiliates. All Rights Reserved.
import logging
import time
import os

import torch
from tqdm import tqdm

from maskrcnn_benchmark.data.datasets.evaluation import evaluate
from ..utils.comm import is_main_process, get_world_size
from ..utils.comm import all_gather
from ..utils.comm import synchronize
from ..utils.timer import Timer, get_time_str


def compute_on_dataset(model, data_loader, device, timer=None):
    model.eval()
    results_dict = {}
    cpu_device = torch.device("cpu")
<<<<<<< HEAD
    for i, batch in enumerate(tqdm(data_loader, ncols=50)):
=======
    for _, batch in enumerate(tqdm(data_loader)):
>>>>>>> b3d1de00
        images, targets, image_ids = batch
        images = images.to(device)
        with torch.no_grad():
            if timer:
                timer.tic()
            output = model(images)
            if timer:
                torch.cuda.synchronize()
                timer.toc()
            output = [o.to(cpu_device) for o in output]
        results_dict.update(
            {img_id: result for img_id, result in zip(image_ids, output)}
        )
    return results_dict


def _accumulate_predictions_from_multiple_gpus(predictions_per_gpu):
    all_predictions = all_gather(predictions_per_gpu)
    if not is_main_process():
        return
    # merge the list of dicts
    predictions = {}
    for p in all_predictions:
        predictions.update(p)
    # convert a dict where the key is the index in a list
    image_ids = list(sorted(predictions.keys()))
    if len(image_ids) != image_ids[-1] + 1:
        logger = logging.getLogger("maskrcnn_benchmark.inference")
        logger.warning(
            "Number of images that were gathered from multiple processes is not "
            "a contiguous set. Some images might be missing from the evaluation"
        )

    # convert to a list
    predictions = [predictions[i] for i in image_ids]
    return predictions


def inference(
        model,
        data_loader,
        dataset_name,
        iou_types=("bbox",),
        box_only=False,
        device="cuda",
        expected_results=(),
        expected_results_sigma_tol=4,
        output_folder=None,
):
    # convert to a torch.device for efficiency
    device = torch.device(device)
    num_devices = get_world_size()
    logger = logging.getLogger("maskrcnn_benchmark.inference")
    dataset = data_loader.dataset
    logger.info("Start evaluation on {} dataset({} images).".format(dataset_name, len(dataset)))
    total_timer = Timer()
    inference_timer = Timer()
    total_timer.tic()
    predictions = compute_on_dataset(model, data_loader, device, inference_timer)
    # wait for all processes to complete before measuring the time
    synchronize()
    total_time = total_timer.toc()
    total_time_str = get_time_str(total_time)
    logger.info(
        "Total run time: {} ({} s / img per device, on {} devices)".format(
            total_time_str, total_time * num_devices / len(dataset), num_devices
        )
    )
    total_infer_time = get_time_str(inference_timer.total_time)
    logger.info(
        "Model inference time: {} ({} s / img per device, on {} devices)".format(
            total_infer_time,
            inference_timer.total_time * num_devices / len(dataset),
            num_devices,
        )
    )

    predictions = _accumulate_predictions_from_multiple_gpus(predictions)
    if not is_main_process():
        return

    if output_folder:
        torch.save(predictions, os.path.join(output_folder, "predictions.pth"))

    extra_args = dict(
        box_only=box_only,
        iou_types=iou_types,
        expected_results=expected_results,
        expected_results_sigma_tol=expected_results_sigma_tol,
    )

    return evaluate(dataset=dataset,
                    predictions=predictions,
                    output_folder=output_folder,
                    **extra_args)<|MERGE_RESOLUTION|>--- conflicted
+++ resolved
@@ -17,11 +17,7 @@
     model.eval()
     results_dict = {}
     cpu_device = torch.device("cpu")
-<<<<<<< HEAD
-    for i, batch in enumerate(tqdm(data_loader, ncols=50)):
-=======
-    for _, batch in enumerate(tqdm(data_loader)):
->>>>>>> b3d1de00
+    for _, batch in enumerate(tqdm(data_loader, ncols=50)):
         images, targets, image_ids = batch
         images = images.to(device)
         with torch.no_grad():
