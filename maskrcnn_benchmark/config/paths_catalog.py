# Copyright (c) Facebook, Inc. and its affiliates. All Rights Reserved.
"""Centralized catalog of paths."""

import os


class DatasetCatalog(object):
    DATA_DIR = "datasets"
    DATASETS = {
<<<<<<< HEAD
        "ISIC_2017_train": {
            "ann_file": "/data/lxc/Skin/ISIC-2017/detection_600/Training/annotations.txt",
            "root": "/data/mxj/Skin/ISIC-2017/images_600/Training",
            "mask_root": "/data/mxj/Skin/ISIC-2017/annotations_600/Training"
        },
        "ISIC_2017_val": {
            "ann_file": "/data/lxc/Skin/ISIC-2017/detection_600/Validation/annotations.txt",
            "root": "/data/mxj/Skin/ISIC-2017/images_600/Validation",
            "mask_root": "/data/mxj/Skin/ISIC-2017/annotations_600/Validation"
        },
        "ISIC_2017_test": {
            "ann_file": "/data/lxc/Skin/ISIC-2017/detection_600/Test/annotations.txt",
            "root": "/data/mxj/Skin/ISIC-2017/images_600/Test",
            "mask_root": "/data/mxj/Skin/ISIC-2017/annotations_600/Test"
=======
        "coco_2017_train": {
            "img_dir": "coco/train2017",
            "ann_file": "coco/annotations/instances_train2017.json"
        },
        "coco_2017_val": {
            "img_dir": "coco/val2017",
            "ann_file": "coco/annotations/instances_val2017.json"
>>>>>>> b3d1de00
        },
        "coco_2014_train": {
            "img_dir": "coco/train2014",
            "ann_file": "coco/annotations/instances_train2014.json"
        },
        "coco_2014_val": {
            "img_dir": "coco/val2014",
            "ann_file": "coco/annotations/instances_val2014.json"
        },
        "coco_2014_minival": {
            "img_dir": "coco/val2014",
            "ann_file": "coco/annotations/instances_minival2014.json"
        },
        "coco_2014_valminusminival": {
            "img_dir": "coco/val2014",
            "ann_file": "coco/annotations/instances_valminusminival2014.json"
        },
        "keypoints_coco_2014_train": {
            "img_dir": "coco/train2014",
            "ann_file": "coco/annotations/person_keypoints_train2014.json",
        },
        "keypoints_coco_2014_val": {
            "img_dir": "coco/val2014",
            "ann_file": "coco/annotations/person_keypoints_val2014.json"
        },
        "keypoints_coco_2014_minival": {
            "img_dir": "coco/val2014",
            "ann_file": "coco/annotations/person_keypoints_minival2014.json",
        },
        "keypoints_coco_2014_valminusminival": {
            "img_dir": "coco/val2014",
            "ann_file": "coco/annotations/person_keypoints_valminusminival2014.json",
        },
        "voc_2007_train": {
            "data_dir": "voc/VOC2007",
            "split": "train"
        },
        "voc_2007_train_cocostyle": {
            "img_dir": "voc/VOC2007/JPEGImages",
            "ann_file": "voc/VOC2007/Annotations/pascal_train2007.json"
        },
        "voc_2007_val": {
            "data_dir": "voc/VOC2007",
            "split": "val"
        },
        "voc_2007_val_cocostyle": {
            "img_dir": "voc/VOC2007/JPEGImages",
            "ann_file": "voc/VOC2007/Annotations/pascal_val2007.json"
        },
        "voc_2007_trainval": {
            "data_dir": "/data/lxc/VOC2007/VOC2007_trainval",
            "split": "train"
        },
        "voc_2007_test": {
            "data_dir": "/data/lxc/VOC2007/VOC2007_test",
            "split": "test"
        },
        "voc_2007_test_cocostyle": {
            "img_dir": "voc/VOC2007/JPEGImages",
            "ann_file": "voc/VOC2007/Annotations/pascal_test2007.json"
        },
        "voc_2012_train": {
            "data_dir": "voc/VOC2012",
            "split": "train"
        },
        "voc_2012_train_cocostyle": {
            "img_dir": "voc/VOC2012/JPEGImages",
            "ann_file": "voc/VOC2012/Annotations/pascal_train2012.json"
        },
        "voc_2012_val": {
            "data_dir": "voc/VOC2012",
            "split": "val"
        },
        "voc_2012_val_cocostyle": {
            "img_dir": "voc/VOC2012/JPEGImages",
            "ann_file": "voc/VOC2012/Annotations/pascal_val2012.json"
        },
        "voc_2012_test": {
            "data_dir": "voc/VOC2012",
            "split": "test"
            # PASCAL VOC2012 doesn't made the test annotations available, so there's no json annotation
        },
        "cityscapes_fine_instanceonly_seg_train_cocostyle": {
            "img_dir": "cityscapes/images",
            "ann_file": "cityscapes/annotations/instancesonly_filtered_gtFine_train.json"
        },
        "cityscapes_fine_instanceonly_seg_val_cocostyle": {
            "img_dir": "cityscapes/images",
            "ann_file": "cityscapes/annotations/instancesonly_filtered_gtFine_val.json"
        },
        "cityscapes_fine_instanceonly_seg_test_cocostyle": {
            "img_dir": "cityscapes/images",
            "ann_file": "cityscapes/annotations/instancesonly_filtered_gtFine_test.json"
        }
    }

    @staticmethod
    def get(name):
        if "coco" in name:
            data_dir = DatasetCatalog.DATA_DIR
            attrs = DatasetCatalog.DATASETS[name]
            args = dict(
                root=os.path.join(data_dir, attrs["img_dir"]),
                ann_file=os.path.join(data_dir, attrs["ann_file"]),
            )
            return dict(
                factory="COCODataset",
                args=args,
            )
        elif "voc" in name:
            data_dir = DatasetCatalog.DATA_DIR
            attrs = DatasetCatalog.DATASETS[name]
            args = dict(
                data_dir=os.path.join(data_dir, attrs["data_dir"]),
                split=attrs["split"],
            )
            return dict(
                factory="PascalVOCDataset",
                args=args,
            )
        elif "ISIC" in name:
            attrs = DatasetCatalog.DATASETS[name]
            args = dict(
                ann_file=attrs["ann_file"],
                root=attrs["root"],
                mask_root=attrs["mask_root"]
            )
            return dict(
                factory="ISICDataset",
                args=args,
            )

        raise RuntimeError("Dataset not available: {}".format(name))


class ModelCatalog(object):
    S3_C2_DETECTRON_URL = "https://dl.fbaipublicfiles.com/detectron"
    C2_IMAGENET_MODELS = {
        "MSRA/R-50": "ImageNetPretrained/MSRA/R-50.pkl",
        "MSRA/R-50-GN": "ImageNetPretrained/47261647/R-50-GN.pkl",
        "MSRA/R-101": "ImageNetPretrained/MSRA/R-101.pkl",
        "MSRA/R-101-GN": "ImageNetPretrained/47592356/R-101-GN.pkl",
        "FAIR/20171220/X-101-32x8d": "ImageNetPretrained/20171220/X-101-32x8d.pkl",
    }

    C2_DETECTRON_SUFFIX = "output/train/{}coco_2014_train%3A{}coco_2014_valminusminival/generalized_rcnn/model_final.pkl"
    C2_DETECTRON_MODELS = {
        "35857197/e2e_faster_rcnn_R-50-C4_1x": "01_33_49.iAX0mXvW",
        "35857345/e2e_faster_rcnn_R-50-FPN_1x": "01_36_30.cUF7QR7I",
        "35857890/e2e_faster_rcnn_R-101-FPN_1x": "01_38_50.sNxI7sX7",
        "36761737/e2e_faster_rcnn_X-101-32x8d-FPN_1x": "06_31_39.5MIHi1fZ",
        "35858791/e2e_mask_rcnn_R-50-C4_1x": "01_45_57.ZgkA7hPB",
        "35858933/e2e_mask_rcnn_R-50-FPN_1x": "01_48_14.DzEQe4wC",
        "35861795/e2e_mask_rcnn_R-101-FPN_1x": "02_31_37.KqyEK4tT",
        "36761843/e2e_mask_rcnn_X-101-32x8d-FPN_1x": "06_35_59.RZotkLKI",
        "37129812/e2e_mask_rcnn_X-152-32x8d-FPN-IN5k_1.44x": "09_35_36.8pzTQKYK",
        # keypoints
        "37697547/e2e_keypoint_rcnn_R-50-FPN_1x": "08_42_54.kdzV35ao"
    }

    @staticmethod
    def get(name):
        if name.startswith("Caffe2Detectron/COCO"):
            return ModelCatalog.get_c2_detectron_12_2017_baselines(name)
        if name.startswith("ImageNetPretrained"):
            return ModelCatalog.get_c2_imagenet_pretrained(name)
        raise RuntimeError("model not present in the catalog {}".format(name))

    @staticmethod
    def get_c2_imagenet_pretrained(name):
        prefix = ModelCatalog.S3_C2_DETECTRON_URL
        name = name[len("ImageNetPretrained/"):]
        name = ModelCatalog.C2_IMAGENET_MODELS[name]
        url = "/".join([prefix, name])
        return url

    @staticmethod
    def get_c2_detectron_12_2017_baselines(name):
        # Detectron C2 models are stored following the structure
        # prefix/<model_id>/2012_2017_baselines/<model_name>.yaml.<signature>/suffix
        # we use as identifiers in the catalog Caffe2Detectron/COCO/<model_id>/<model_name>
        prefix = ModelCatalog.S3_C2_DETECTRON_URL
        dataset_tag = "keypoints_" if "keypoint" in name else ""
        suffix = ModelCatalog.C2_DETECTRON_SUFFIX.format(dataset_tag, dataset_tag)
        # remove identification prefix
        name = name[len("Caffe2Detectron/COCO/"):]
        # split in <model_id> and <model_name>
        model_id, model_name = name.split("/")
        # parsing to make it match the url address from the Caffe2 models
        model_name = "{}.yaml".format(model_name)
        signature = ModelCatalog.C2_DETECTRON_MODELS[name]
        unique_name = ".".join([model_name, signature])
        url = "/".join([prefix, model_id, "12_2017_baselines", unique_name, suffix])
        return url<|MERGE_RESOLUTION|>--- conflicted
+++ resolved
@@ -7,7 +7,14 @@
 class DatasetCatalog(object):
     DATA_DIR = "datasets"
     DATASETS = {
-<<<<<<< HEAD
+        "coco_2017_train": {
+            "img_dir": "coco/train2017",
+            "ann_file": "coco/annotations/instances_train2017.json"
+        },
+        "coco_2017_val": {
+            "img_dir": "coco/val2017",
+            "ann_file": "coco/annotations/instances_val2017.json"
+        },
         "ISIC_2017_train": {
             "ann_file": "/data/lxc/Skin/ISIC-2017/detection_600/Training/annotations.txt",
             "root": "/data/mxj/Skin/ISIC-2017/images_600/Training",
@@ -22,15 +29,6 @@
             "ann_file": "/data/lxc/Skin/ISIC-2017/detection_600/Test/annotations.txt",
             "root": "/data/mxj/Skin/ISIC-2017/images_600/Test",
             "mask_root": "/data/mxj/Skin/ISIC-2017/annotations_600/Test"
-=======
-        "coco_2017_train": {
-            "img_dir": "coco/train2017",
-            "ann_file": "coco/annotations/instances_train2017.json"
-        },
-        "coco_2017_val": {
-            "img_dir": "coco/val2017",
-            "ann_file": "coco/annotations/instances_val2017.json"
->>>>>>> b3d1de00
         },
         "coco_2014_train": {
             "img_dir": "coco/train2014",
